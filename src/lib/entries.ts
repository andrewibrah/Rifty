--- conflicted
+++ resolved
@@ -39,6 +39,39 @@
 
 const SOURCE_TAG = "ai";
 
+async function getAccessToken(): Promise<string> {
+  const { data, error } = await supabase.auth.getSession();
+  if (error) {
+    throw error;
+  }
+  const accessToken = data.session?.access_token ?? null;
+  if (!accessToken) {
+    throw new Error("No active session");
+  }
+  return accessToken;
+}
+
+async function parseError(response: Response): Promise<string> {
+  try {
+    const body = await response.json();
+    if (body && typeof body.error === "string" && body.error) {
+      return body.error;
+    }
+    return "Request failed";
+  } catch (_error) {
+    return "Request failed";
+  }
+}
+
+export interface ProcessedEntryResult {
+  entry: ClassifiedEntry;
+  summary: any | null;
+  embedding_stored: boolean;
+  goal_detected: boolean;
+  goal: any | null;
+  reflection: string;
+}
+
 export async function createEntryFromChat(
   args: CreateEntryFromChatArgs
 ): Promise<ClassifiedEntry> {
@@ -51,27 +84,9 @@
   if (userError) {
     throw userError;
   }
-<<<<<<< HEAD
   const userId = userResult.user?.id;
   if (!userId) {
     throw new Error("No active session");
-=======
-}
-
-export interface ProcessedEntryResult {
-  entry: ClassifiedEntry;
-  summary: any | null;
-  embedding_stored: boolean;
-  goal_detected: boolean;
-  goal: any | null;
-  reflection: string;
-}
-
-export async function createEntryFromChat(content: string): Promise<ClassifiedEntry> {
-  const trimmedContent = content.trim();
-  if (!trimmedContent) {
-    throw new Error("Content is required");
->>>>>>> ba2c99cd
   }
 
   const metadata = {
@@ -124,11 +139,7 @@
     throw error;
   }
 
-<<<<<<< HEAD
   return data as ClassifiedEntry;
-=======
-  const data = (await response.json()) as ClassifiedEntry;
-  return data;
 }
 
 /**
@@ -169,5 +180,4 @@
 
   const data = (await response.json()) as ProcessedEntryResult;
   return data;
->>>>>>> ba2c99cd
 }