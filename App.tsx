--- conflicted
+++ resolved
@@ -124,6 +124,7 @@
   >([]);
   const [activeIntentReview, setActiveIntentReview] =
     useState<IntentReviewTicket | null>(null);
+  const [showPersonalization, setShowPersonalization] = useState(false);
 
   const splashOpacity = useRef(new Animated.Value(1)).current;
   const flameTranslate = useRef(new Animated.Value(0)).current;
@@ -456,6 +457,10 @@
 
   const handlePersonalizationBack = useCallback(() => {
     setCurrentScreen("settings");
+  }, []);
+
+  const handlePersonalizationClose = useCallback(() => {
+    setShowPersonalization(false);
   }, []);
 
   if (currentScreen === "settings") {
@@ -570,13 +575,13 @@
         onClose={handleCalendarClose}
       />
 
-<<<<<<< HEAD
       <IntentReviewModal
         visible={!!activeIntentReview}
         review={activeIntentReview}
         onClose={handleIntentModalClose}
         onConfirm={handleIntentConfirm}
-=======
+      />
+
       <PersonalizationModal
         visible={showPersonalization}
         bundle={personalization}
@@ -587,7 +592,6 @@
           Alert.alert('Saved', `Persona updated to ${persona}.`)
           return persona
         }}
->>>>>>> ba2c99cd
       />
 
       {isSplashVisible && (
